import * as path from 'path'
import * as fs from 'fs'
import gql from 'graphql-tag'
import { createTestClient, ApolloServerTestClient } from 'apollo-server-testing'
import { ApolloServerBase } from 'apollo-server-core'
import * as depthLimit from 'graphql-depth-limit'
import {
  block29021, block29022,
  epoch1,
  tx05ad8b, txe68043
} from './lib/data_assertions'
import { getConfig } from './config'

describe('Integration', () => {
  let apolloServer: ApolloServerBase
  let client: ApolloServerTestClient

  beforeEach(async () => {
    process.env.HASURA_URI = 'http://localhost:8090/v1/graphql'
    const { context, resolvers } = await getConfig()
    apolloServer = new ApolloServerBase({
      context,
      introspection: true,
      resolvers,
      typeDefs: fs.readFileSync(path.join(__dirname, 'schema.graphql'), 'UTF8'),
      validationRules: [depthLimit(20)]
    })
    client = createTestClient(apolloServer)
  }, 60000)

  describe('blocks', () => {
    it('returns the most recent block by default ', async () => {
      const result = (await client.query({
        query: gql`query {
            blocks {
                number
            }
        }`
      })).data.blocks

      const blockHeight = (await client.query({
        query: gql`query {
            cardano {
                blockHeight
            }
        }`
      })).data.cardano.blockHeight

      expect(result[0].number).toEqual(blockHeight)
      expect(result).toMatchSnapshot()
    })
    it('throws an error if query requests more than 100 blocks', async () => {
      const result = await client.query({
        query: gql`query {
            blocks (limit: 110) {
                id
            }
        }`
      })
      expect(result.errors[0]).toMatchSnapshot()
    })

    it('Uses pagination with an offset for larger result sets', async () => {
      const page1 = await client.query({
        query: gql`query {
            blocks (limit: 20, offset: 3, order_by: {number: asc}) {
                id
                number
            }
        }`
      })
      const page2 = await client.query({
        query: gql`query {
            blocks (limit: 20, offset: 23, order_by: {number: asc}) {
                id
                number
            }
        }`
      })
      expect(page1.data.blocks).toMatchSnapshot()
      expect(page2.data.blocks).toMatchSnapshot()
    })

    it('Can return blocks by number', async () => {
      const result = await client.query({
        query: gql`query {
            blocks (
                limit: 2,
                where: { number: { _eq: ${block29022.number}}}) {
                id
            }
        }`
      })
      expect(result.data.blocks.length).toBe(1)
      expect(result.data.blocks[0]).toEqual({ id: block29022.id })
      expect(result).toMatchSnapshot()
    })

    it('Can return blocks by an array of IDs', async () => {
      const result = await client.query({
        query: gql`query {
            blocks (
                limit: 2,
                where: { id: { _in: [
                  \"${block29021.id}\",
                  \"${block29022.id}\"
                ]}},
                order_by: { number: asc }
            ) {
                epoch {
                    number
                }
                fees
                id
                merkelRootHash
                number
                previousBlock {
                    id
                    number
                }
                size
                slotNo
                transactions(order_by: {fee: desc}) {
                    block {
                        number
                    }
                    fee
                    id
                    inputs {
                        address
                        value
                    }

                    outputs {
                        value
                        address
                    }
                    totalOutput
                }
            }
        }`
      })
      expect(result.data.blocks.length).toBe(2)
      expect(result.data.blocks[0]).toEqual(block29021)
      expect(result.data.blocks[1]).toEqual(block29022)
      // expect(result.data.blocks[1]).toEqual(block43178)
      // expect(result).toMatchSnapshot()
    })
    it('are linked to their predecessor, and the chain can be traversed', async () => {
      const result = await client.query({
        query: gql`query {
            blocks (where: { number: { _eq: ${block29022.number}}}) {
                id
                previousBlock {
                    number
                    previousBlock {
                        number
                        previousBlock {
                            number
                        }
                    }
                }
            }
        }`
      })
      expect(result.data.blocks[0].previousBlock.previousBlock.previousBlock.number).toBe(29019)
      expect(result).toMatchSnapshot()
    })
  })

  describe('epochs', () => {
    const noBoundErrorMessage = 'number must be specified (_eq) or bounded (_gte | _gt && _lte | _lt)'
    const boundTooLargeMessage = 'Maximum number of epochs queryable in a range is 10'

    it('throws if number is not specified in the where clause', async () => {
      const result = await client.query({
        query: gql`query {
            epochs {
                output
                number
                transactionsCount
            }
        }`
      })

      expect(result.errors[0].message).toEqual(noBoundErrorMessage)
    })

    it('throws if the bound specified in the where clause is too large', async () => {
      const result = await client.query({
        query: gql`query {
            epochs(where: {number: {_in: [1, 2, 3, 4, 5, 6, 7, 8, 9, 10, 11]}}) {
                output
                number
                transactionsCount
            }
        }`
      })

      expect(result.errors[0].message).toEqual(boundTooLargeMessage)
    })

    it('Returns epoch details by number', async () => {
      const result = await client.query({
        query: gql`query {
            epochs( where: { number: { _eq: ${epoch1.number} }}) {
                output
                number
                transactionsCount
            }
        }`
      })
      expect(result.data.epochs[0]).toEqual(epoch1)
      expect(result).toMatchSnapshot()
    })
<<<<<<< HEAD
    it('Returns blocks scoped to epoch', async () => {
      const validQueryResult = await client.query({
        query: gql`query {
            epochs( where: { number: { _eq: 1 }}) {
                blocks(limit: 20) {
                    id
                }
            }
        }`
      })
      const invalidQueryResult = await client.query({
        query: gql`query {
            epochs( where: { number: { _eq: 1 }}) {
                blocks(limit: 20, where: { epoch: { number: { _eq: 0 } }}) {
                    id
                }
            }
        }`
      })
      expect(validQueryResult.data.epochs[0].blocks.length).toBe(20)
      expect(invalidQueryResult.data.epochs[0].blocks.length).toBe(0)
=======

    it('Returns epoch details by number range', async () => {
      const result = await client.query({
        query: gql`query {
            epochs( where: { number: { _in: [${epoch1.number}] }}) {
                output
                number
                transactionsCount
            }
        }`
      })
      expect(result.data.epochs[0]).toEqual(epoch1)
      expect(result).toMatchSnapshot()
>>>>>>> b1e3386a
    })
  })

  describe('cardano', () => {
    it('Returns the block height', async () => {
      const result = await client.query({
        query: gql`query {
            cardano {
                blockHeight
                currentEpoch {
                    number
                }
            }
        }`
      })
      expect(result.data.cardano.blockHeight).toBe(31070)
      expect(result.data.cardano.blockHeight).toMatchSnapshot()
    })
  })

  // describe('stakePools', () => {
  //   it('Returns Stake Pools', async () => {
  //     const result = await client.query({
  //       query: gql`query {
  //           stakePools {
  //               controlledStake
  //               id
  //               ticker
  //           }
  //       }`
  //     })
  //     expect(result).toMatchSnapshot()
  //   })
  // })

  describe('transactions', () => {
    it('Returns transactions by IDs', async () => {
      const result = await client.query({
        query: gql`query {
            transactions(
                limit: 2,
                where: { id: { _in: [\"${txe68043.id}\", \"${tx05ad8b.id}\"]}},
                order_by: {fee: desc}
            ) {
                block {
                    number
                }
                fee
                id
                inputs {
                    address
                    value
                }
                outputs {
                    address
                    value
                }
                totalOutput
            }
        }`
      })
      expect(result.data.transactions.length).toBe(2)
      expect(result).toMatchSnapshot()
    })

    describe('utxoSet', () => {
      it('Returns the whole set by default', async () => {
        const result = await client.query({
          query: gql`query {
              utxoSet(
                  limit: 20
              ) {
                  address
                  value
              }
          }`
        })
        expect(result.data.utxoSet.length).toBe(20)
        expect(result).toMatchSnapshot()
      })
      it('Can be filtered by address', async () => {
        const result = await client.query({
          query: gql`query {
              utxoSet(
                  where: { address: { _eq:
                  "DdzFFzCqrhskotfhVwhLvNFaVGpA6C4yR9DXe56oEL4Ewmze51f1uQsc1cQb8qUyqgzjUPBgFZiVbuQu7BaXrQkouyvzjYjLqfJpKG5s"
                  }
                  }
              ) {
                  address
                  value
              }
          }`
        })
        expect(result.data.utxoSet.length).toBe(1)
        expect(result).toMatchSnapshot()
      })
    })
  })
})<|MERGE_RESOLUTION|>--- conflicted
+++ resolved
@@ -213,7 +213,7 @@
       expect(result.data.epochs[0]).toEqual(epoch1)
       expect(result).toMatchSnapshot()
     })
-<<<<<<< HEAD
+    
     it('Returns blocks scoped to epoch', async () => {
       const validQueryResult = await client.query({
         query: gql`query {
@@ -235,7 +235,7 @@
       })
       expect(validQueryResult.data.epochs[0].blocks.length).toBe(20)
       expect(invalidQueryResult.data.epochs[0].blocks.length).toBe(0)
-=======
+    })  
 
     it('Returns epoch details by number range', async () => {
       const result = await client.query({
@@ -249,7 +249,6 @@
       })
       expect(result.data.epochs[0]).toEqual(epoch1)
       expect(result).toMatchSnapshot()
->>>>>>> b1e3386a
     })
   })
 
